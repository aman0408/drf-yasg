import copy
import logging
import re
import urllib.parse as urlparse
import uritemplate

from collections import OrderedDict, defaultdict
from importlib import import_module

<<<<<<< HEAD
from django.conf import settings
from django.contrib.admindocs.views import simplify_regex
from django.core.urlresolvers import RegexURLResolver, RegexURLPattern
from rest_framework import versioning
from rest_framework.schemas import SchemaGenerator, is_api_view, get_pk_description
=======
import uritemplate
from django.contrib.admindocs.views import simplify_regex
from django.core.urlresolvers import RegexURLResolver, RegexURLPattern
from rest_framework import versioning
from .drf_compat import EndpointEnumerator as _EndpointEnumerator, endpoint_ordering, get_pk_name, get_pk_description, \
    is_api_view
>>>>>>> 7379cfeb
from rest_framework.settings import api_settings
from rest_framework.utils.model_meta import _get_pk

from . import openapi
from .app_settings import swagger_settings
from .drf_compat import SchemaGenerator
from .errors import SwaggerGenerationError
from .inspectors.field import get_basic_type_info, get_queryset_field, get_queryset_from_view
from .openapi import ReferenceResolver, SwaggerDict
from .utils import force_real_str, get_consumes, get_produces

logger = logging.getLogger(__name__)

PATH_PARAMETER_RE = re.compile(r'{(?P<parameter>\w+)}')


def endpoint_ordering(endpoint):
    path, method, callback = endpoint
    method_priority = {
        'GET': 0,
        'POST': 1,
        'PUT': 2,
        'PATCH': 3,
        'DELETE': 4
    }.get(method, 5)
    return (method_priority,)

<<<<<<< HEAD
=======
    def get_path_from_regex(self, path_regex):
        # if path_regex.endswith(')'):
        #     logger.warning("url pattern does not end in $ ('%s') - unexpected things might happen", path_regex)
        path = simplify_regex(path_regex)
        return self.unescape_path(path)

    def should_include_endpoint(self, path, callback, app_name='', namespace='', url_name=None):
        if not is_api_view(callback):
            return False  # Ignore anything except REST framework views.
        if hasattr(callback.cls, "schema"):
            if callback.cls.schema is None:
                return False

        # if 'schema' in callback.initkwargs:
        #     if callback.initkwargs['schema'] is None:
        #         return False

        if path.endswith('.{format}') or path.endswith('.{format}/'):
            return False  # Ignore .json style URLs.

        version = getattr(self.request, 'version', None)
        versioning_class = getattr(callback.cls, 'versioning_class', None)
        if versioning_class is not None and issubclass(versioning_class, versioning.NamespaceVersioning):
            if version and version not in namespace.split(':'):
                return False
>>>>>>> 7379cfeb

def get_pk_name(model):
    meta = model._meta.concrete_model._meta
    return _get_pk(meta).name


<<<<<<< HEAD
class EndpointEnumerator:
    def __init__(self, patterns=None, urlconf=None, request=None):
        if patterns is None:
            if urlconf is None:
                # Use the default Django URL conf
                urlconf = settings.ROOT_URLCONF

            # Load the given URLconf module
            if isinstance(urlconf, str):
                urls = import_module(urlconf)
            else:
                urls = urlconf
            patterns = urls.urlpatterns
=======
    def replace_version(self, path, callback):
        """If ``request.version`` is not ``None`` and `callback` uses ``URLPathVersioning``, this function replaces
        the ``version`` parameter in `path` with the actual version.
        :param str path: the templated path
        :param callback: the view callback
        :rtype: str
        """
        versioning_class = getattr(callback.cls, 'versioning_class', None)
        if versioning_class is not None and issubclass(versioning_class, versioning.URLPathVersioning):
            version = getattr(self.request, 'version', None)
            if version:
                version_param = getattr(versioning_class, 'version_param', 'version')
                version_param = '{%s}' % version_param
                if version_param not in path:
                    logger.info("view %s uses URLPathVersioning but URL %s has no param %s"
                                % (callback.cls, path, version_param))
                path = path.replace(version_param, version)
>>>>>>> 7379cfeb

        self.patterns = patterns
        self.request = request

    def get_api_endpoints(self, patterns=None, prefix='', app_name=None, namespace=None, ignored_endpoints=None):
        """
        Return a list of all available API endpoints by inspecting the URL conf.

        Copied entirely from super.
        """
        if patterns is None:
            patterns = self.patterns

        api_endpoints = []
        if ignored_endpoints is None:
            ignored_endpoints = set()

        for pattern in patterns:
            path_regex = prefix + str(pattern.regex.pattern)
            if isinstance(pattern, RegexURLPattern):
                try:
                    path = self.get_path_from_regex(path_regex)
                    callback = pattern.callback
                    url_name = pattern.name
                    if self.should_include_endpoint(path, callback, app_name or '', namespace or '', url_name):
                        path = self.replace_version(path, callback)

                        # avoid adding endpoints that have already been seen,
                        # as Django resolves urls in top-down order
                        if path in ignored_endpoints:
                            continue
                        ignored_endpoints.add(path)

                        for method in self.get_allowed_methods(callback):
                            endpoint = (path, method, callback)
                            api_endpoints.append(endpoint)
                except Exception:  # pragma: no cover
                    logger.warning('failed to enumerate view', exc_info=True)
<<<<<<< HEAD
=======

>>>>>>> 7379cfeb
            elif isinstance(pattern, RegexURLResolver):
                nested_endpoints = self.get_api_endpoints(
                    patterns=pattern.url_patterns,
                    prefix=path_regex,
                    app_name="%s:%s" % (app_name, pattern.app_name) if app_name else pattern.app_name,
                    namespace="%s:%s" % (namespace, pattern.namespace) if namespace else pattern.namespace,
                    ignored_endpoints=ignored_endpoints
                )
                api_endpoints.extend(nested_endpoints)

            else:
                logger.warning("unknown pattern type {}".format(type(pattern)))

        api_endpoints = sorted(api_endpoints, key=endpoint_ordering)

        return api_endpoints

    def get_path_from_regex(self, path_regex):
        # if path_regex.endswith(')'):
        #     logger.warning("url pattern does not end in $ ('%s') - unexpected things might happen", path_regex)
        path = simplify_regex(path_regex)
        return self.unescape_path(path)

    def should_include_endpoint(self, path, callback, app_name='', namespace='', url_name=None):
        if not is_api_view(callback):
            return False  # Ignore anything except REST framework views.
        if hasattr(callback.cls, "schema"):
            if callback.cls.schema is None:
                return False

        if 'schema' in callback.initkwargs:
            if callback.initkwargs['schema'] is None:
                return False

        if path.endswith('.{format}') or path.endswith('.{format}/'):
            return False  # Ignore .json style URLs.

        version = getattr(self.request, 'version', None)
        versioning_class = getattr(callback.cls, 'versioning_class', None)
        if versioning_class is not None and issubclass(versioning_class, versioning.NamespaceVersioning):
            if version and version not in namespace.split(':'):
                return False

        if getattr(callback.cls, 'swagger_schema', object()) is None:
            return False

        return True

    def get_allowed_methods(self, callback):
        """
        Return a list of the valid HTTP methods for this endpoint.
        """
        if hasattr(callback, 'actions'):
            actions = set(callback.actions)
            http_method_names = set(callback.cls.http_method_names)
            methods = [method.upper() for method in actions & http_method_names]
        else:
            methods = callback.cls().allowed_methods

        return [method for method in methods if method not in ('OPTIONS', 'HEAD')]

    def replace_version(self, path, callback):
        """If ``request.version`` is not ``None`` and `callback` uses ``URLPathVersioning``, this function replaces
        the ``version`` parameter in `path` with the actual version.

        :param str path: the templated path
        :param callback: the view callback
        :rtype: str
        """
        versioning_class = getattr(callback.cls, 'versioning_class', None)
        if versioning_class is not None and issubclass(versioning_class, versioning.URLPathVersioning):
            version = getattr(self.request, 'version', None)
            if version:
                version_param = getattr(versioning_class, 'version_param', 'version')
                version_param = '{%s}' % version_param
                if version_param not in path:
                    logger.info("view %s uses URLPathVersioning but URL %s has no param %s"
                                % (callback.cls, path, version_param))
                path = path.replace(version_param, version)

        return path

    def unescape(self, s):
        """Unescape all backslash escapes from `s`.

        :param str s: string with backslash escapes
        :rtype: str
        """
        # unlike .replace('\\', ''), this corectly transforms a double backslash into a single backslash
        return re.sub(r'\\(.)', r'\1', s)

    def unescape_path(self, path):
        """Remove backslashe escapes from all path components outside {parameters}. This is needed because
        ``simplify_regex`` does not handle this correctly.

        **NOTE:** this might destructively affect some url regex patterns that contain metacharacters (e.g. \\w, \\d)
        outside path parameter groups; if you are in this category, God help you

        :param str path: path possibly containing
        :return: the unescaped path
        :rtype: str
        """
        clean_path = ''
        while path:
            match = PATH_PARAMETER_RE.search(path)
            if not match:
                clean_path += self.unescape(path)
                break
            clean_path += self.unescape(path[:match.start()])
            clean_path += match.group()
            path = path[match.end():]

        return clean_path

    def get_allowed_methods(self, callback):
        """
        Return a list of the valid HTTP methods for this endpoint.
        """
        if hasattr(callback, 'actions'):
            actions = set(callback.actions)
            http_method_names = set(callback.cls.http_method_names)
            methods = [method.upper() for method in actions & http_method_names]
        else:
            methods = callback.cls().allowed_methods

        return [method for method in methods if method not in ('OPTIONS', 'HEAD')]


class OpenAPISchemaGenerator(object):
    """
    This class iterates over all registered API endpoints and returns an appropriate OpenAPI 2.0 compliant schema.
    Method implementations shamelessly stolen and adapted from rest-framework ``SchemaGenerator``.
    """
    endpoint_enumerator_class = EndpointEnumerator
    reference_resolver_class = ReferenceResolver

    def __init__(self, info, version='', url=None, patterns=None, urlconf=None):
        """

        :param openapi.Info info: information about the API
        :param str version: API version string; if omitted, `info.default_version` will be used
        :param str url: API scheme, host and port; if ``None`` is passed and ``DEFAULT_API_URL`` is not set, the url
            will be inferred from the request made against the schema view, so you should generally not need to set
            this parameter explicitly; if the empty string is passed, no host and scheme will be emitted

            If `url` is not ``None`` or the empty string, it must be a scheme-absolute uri (i.e. starting with http://
            or https://), and any path component is ignored;

            See also: :ref:`documentation on base URL construction <custom-spec-base-url>`
        :param patterns: if given, only these patterns will be enumerated for inclusion in the API spec
        :param urlconf: if patterns is not given, use this urlconf to enumerate patterns;
            if not given, the default urlconf is used
        """
        self._gen = SchemaGenerator(info.title, url, info.get('description', ''), patterns, urlconf)
        self.info = info
        self.version = version
        self.consumes = []
        self.produces = []

        if url is None and swagger_settings.DEFAULT_API_URL is not None:
            url = swagger_settings.DEFAULT_API_URL

        if url:
            parsed_url = urlparse.urlparse(url)
            if parsed_url.scheme not in ('http', 'https') or not parsed_url.netloc:
                raise SwaggerGenerationError("`url` must be an absolute HTTP(S) url")
            if parsed_url.path:
                logger.warning("path component of api base URL %s is ignored; use FORCE_SCRIPT_NAME instead" % url)

    @property
    def url(self):
        return self._gen.url

    def get_security_definitions(self):
        """Get the security schemes for this API. This determines what is usable in security requirements,
        and helps clients configure their authorization credentials.

        :return: the security schemes usable with this API
        :rtype: dict[str,dict] or None
        """
        security_definitions = swagger_settings.SECURITY_DEFINITIONS
        if security_definitions is not None:
            security_definitions = SwaggerDict._as_odict(security_definitions, {})

        return security_definitions

    def get_security_requirements(self, security_definitions):
        """Get the base (global) security requirements of the API. This is never called if
        :meth:`.get_security_definitions` returns `None`.

        :param security_definitions: security definitions as returned by :meth:`.get_security_definitions`
        :return: the security schemes accepted by default
        :rtype: list[dict[str,list[str]]] or None
        """
        security_requirements = swagger_settings.SECURITY_REQUIREMENTS
        if security_requirements is None:
            security_requirements = [{security_scheme: []} for security_scheme in security_definitions]

        security_requirements = [SwaggerDict._as_odict(sr, {}) for sr in security_requirements]
        security_requirements = sorted(security_requirements, key=list)
        return security_requirements

    def get_schema(self, request=None, public=False):
        """Generate a :class:`.Swagger` object representing the API schema.

        :param request: the request used for filtering accessible endpoints and finding the spec URI
        :type request: rest_framework.request.Request or None
        :param bool public: if True, all endpoints are included regardless of access through `request`

        :return: the generated Swagger specification
        :rtype: openapi.Swagger
        """
        endpoints = self.get_endpoints(request)
        components = self.reference_resolver_class(openapi.SCHEMA_DEFINITIONS, force_init=True)
        self.consumes = get_consumes(api_settings.DEFAULT_PARSER_CLASSES)
        self.produces = get_produces(api_settings.DEFAULT_RENDERER_CLASSES)
        paths, prefix = self.get_paths(endpoints, components, request, public)

        security_definitions = self.get_security_definitions()
        if security_definitions:
            security_requirements = self.get_security_requirements(security_definitions)
        else:
            security_requirements = None

        url = self.url
        if url is None and request is not None:
            url = request.build_absolute_uri()

        return openapi.Swagger(
            info=self.info, paths=paths, consumes=self.consumes or None, produces=self.produces or None,
            security_definitions=security_definitions, security=security_requirements,
            _url=url, _prefix=prefix, _version=self.version, **dict(components)
        )

    def create_view(self, callback, method, request=None):
        """Create a view instance from a view callback as registered in urlpatterns.

        :param callback: view callback registered in urlpatterns
        :param str method: HTTP method
        :param request: request to bind to the view
        :type request: rest_framework.request.Request or None
        :return: the view instance
        """
        view = self._gen.create_view(callback, method, request)
        overrides = getattr(callback, '_swagger_auto_schema', None)
        if overrides is not None:
            # decorated function based view must have its decorator information passed on to the re-instantiated view
            for method, _ in overrides.items():
                view_method = getattr(view, method, None)
                if view_method is not None:  # pragma: no cover
                    setattr(view_method.__func__, '_swagger_auto_schema', overrides)

        setattr(view, 'swagger_fake_view', True)
        return view

    def coerce_path(self, path, view):
        """Coerce {pk} path arguments into the name of the model field, where possible. This is cleaner for an
        external representation (i.e. "this is an identifier", not "this is a database primary key").

        :param str path: the path
        :param rest_framework.views.APIView view: associated view
        :rtype: str
        """
        if '{pk}' not in path:
            return path

        model = getattr(get_queryset_from_view(view), 'model', None)
        if model:
            field_name = get_pk_name(model)
        else:
            field_name = 'id'
        return path.replace('{pk}', '{%s}' % field_name)

    def get_endpoints(self, request):
        """Iterate over all the registered endpoints in the API and return a fake view with the right parameters.

        :param request: request to bind to the endpoint views
        :type request: rest_framework.request.Request or None
        :return: {path: (view_class, list[(http_method, view_instance)])
        :rtype: dict[str,(type,list[(str,rest_framework.views.APIView)])]
        """
        enumerator = self.endpoint_enumerator_class(self._gen.patterns, self._gen.urlconf, request=request)
        endpoints = enumerator.get_api_endpoints()

        view_paths = defaultdict(list)
        view_cls = {}
        for path, method, callback in endpoints:
            view = self.create_view(callback, method, request)
            path = self.coerce_path(path, view)
            view_paths[path].append((method, view))
            view_cls[path] = callback.cls
        return {path: (view_cls[path], methods) for path, methods in view_paths.items()}

    def get_operation_keys(self, subpath, method, view):
        """Return a list of keys that should be used to group an operation within the specification. ::

          /users/                   ("users", "list"), ("users", "create")
          /users/{pk}/              ("users", "read"), ("users", "update"), ("users", "delete")
          /users/enabled/           ("users", "enabled")  # custom viewset list action
          /users/{pk}/star/         ("users", "star")     # custom viewset detail action
          /users/{pk}/groups/       ("users", "groups", "list"), ("users", "groups", "create")
          /users/{pk}/groups/{pk}/  ("users", "groups", "read"), ("users", "groups", "update")

        :param str subpath: path to the operation with any common prefix/base path removed
        :param str method: HTTP method
        :param view: the view associated with the operation
        :rtype: list[str]
        """
        return self._gen.get_keys(subpath, method, view)

    def determine_path_prefix(self, paths):
        """
        Given a list of all paths, return the common prefix which should be
        discounted when generating a schema structure.

        This will be the longest common string that does not include that last
        component of the URL, or the last component before a path parameter.

        For example: ::

            /api/v1/users/
            /api/v1/users/{pk}/

        The path prefix is ``/api/v1/``.

        :param list[str] paths: list of paths
        :rtype: str
        """
        return self._gen.determine_path_prefix(paths)

    def should_include_endpoint(self, path, method, view, public):
        """Check if a given endpoint should be included in the resulting schema.

        :param str path: request path
        :param str method: http request method
        :param view: instantiated view callback
        :param bool public: if True, all endpoints are included regardless of access through `request`
        :returns: true if the view should be excluded
        :rtype: bool
        """
        return public or self._gen.has_view_permissions(path, method, view)

    def get_paths_object(self, paths):
        """Construct the Swagger Paths object.

        :param OrderedDict[str,openapi.PathItem] paths: mapping of paths to :class:`.PathItem` objects
        :returns: the :class:`.Paths` object
        :rtype: openapi.Paths
        """
        return openapi.Paths(paths=paths)

    def get_paths(self, endpoints, components, request, public):
        """Generate the Swagger Paths for the API from the given endpoints.

        :param dict endpoints: endpoints as returned by get_endpoints
        :param ReferenceResolver components: resolver/container for Swagger References
        :param Request request: the request made against the schema view; can be None
        :param bool public: if True, all endpoints are included regardless of access through `request`
        :returns: the :class:`.Paths` object and the longest common path prefix, as a 2-tuple
        :rtype: tuple[openapi.Paths,str]
        """
        if not endpoints:
            return openapi.Paths(paths={}), ''

        prefix = self.determine_path_prefix(list(endpoints.keys())) or ''
        assert '{' not in prefix, "base path cannot be templated in swagger 2.0"

        paths = OrderedDict()
        for path, (view_cls, methods) in sorted(endpoints.items()):
            operations = {}
            for method, view in methods:
                if not self.should_include_endpoint(path, method, view, public):
                    continue

                operation = self.get_operation(view, path, prefix, method, components, request)
                if operation is not None:
                    operations[method.lower()] = operation

            if operations:
                # since the common prefix is used as the API basePath, it must be stripped
                # from individual paths when writing them into the swagger document
                path_suffix = path[len(prefix):]
                if not path_suffix.startswith('/'):
                    path_suffix = '/' + path_suffix
                paths[path_suffix] = self.get_path_item(path, view_cls, operations)

        return self.get_paths_object(paths), prefix

    def get_operation(self, view, path, prefix, method, components, request):
        """Get an :class:`.Operation` for the given API endpoint (path, method). This method delegates to
        :meth:`~.inspectors.ViewInspector.get_operation` of a :class:`~.inspectors.ViewInspector` determined
        according to settings and :func:`@swagger_auto_schema <.swagger_auto_schema>` overrides.

        :param view: the view associated with this endpoint
        :param str path: the path component of the operation URL
        :param str prefix: common path prefix among all endpoints
        :param str method: the http method of the operation
        :param openapi.ReferenceResolver components: referenceable components
        :param Request request: the request made against the schema view; can be None
        :rtype: openapi.Operation
        """
        operation_keys = self.get_operation_keys(path[len(prefix):], method, view)
        overrides = self.get_overrides(view, method)

        # the inspector class can be specified, in decreasing order of priorty,
        #   1. globaly via DEFAULT_AUTO_SCHEMA_CLASS
        view_inspector_cls = swagger_settings.DEFAULT_AUTO_SCHEMA_CLASS
        #   2. on the view/viewset class
        view_inspector_cls = getattr(view, 'swagger_schema', view_inspector_cls)
        #   3. on the swagger_auto_schema decorator
        view_inspector_cls = overrides.get('auto_schema', view_inspector_cls)

        if view_inspector_cls is None:
            return None

        view_inspector = view_inspector_cls(view, path, method, components, request, overrides, operation_keys)
        operation = view_inspector.get_operation(operation_keys)
        if operation is None:
            return None

        if 'consumes' in operation and set(operation.consumes) == set(self.consumes):
            del operation.consumes
        if 'produces' in operation and set(operation.produces) == set(self.produces):
            del operation.produces
        return operation

    def get_path_item(self, path, view_cls, operations):
        """Get a :class:`.PathItem` object that describes the parameters and operations related to a single path in the
        API.

        :param str path: the path
        :param type view_cls: the view that was bound to this path in urlpatterns
        :param dict[str,openapi.Operation] operations: operations defined on this path, keyed by lowercase HTTP method
        :rtype: openapi.PathItem
        """
        path_parameters = self.get_path_parameters(path, view_cls)
        return openapi.PathItem(parameters=path_parameters, **operations)

    def get_overrides(self, view, method):
        """Get overrides specified for a given operation.

        :param view: the view associated with the operation
        :param str method: HTTP method
        :return: a dictionary containing any overrides set by :func:`@swagger_auto_schema <.swagger_auto_schema>`
        :rtype: dict
        """
        method = method.lower()
        action = getattr(view, 'action', method)
        action_method = getattr(view, action, None)
        overrides = getattr(action_method, '_swagger_auto_schema', {})
        if method in overrides:
            overrides = overrides[method]

        return copy.deepcopy(overrides)

    def get_path_parameters(self, path, view_cls):
        """Return a list of Parameter instances corresponding to any templated path variables.

        :param str path: templated request path
        :param type view_cls: the view class associated with the path
        :return: path parameters
        :rtype: list[openapi.Parameter]
        """
        path = path.replace("<", "{").replace(">", "}")
        parameters = []
        queryset = get_queryset_from_view(view_cls)

        for variable in sorted(uritemplate.variables(path)):
            model, model_field = get_queryset_field(queryset, variable)
            attrs = get_basic_type_info(model_field) or {'type': openapi.TYPE_STRING}
            if getattr(view_cls, 'lookup_field', None) == variable and attrs['type'] == openapi.TYPE_STRING:
                attrs['pattern'] = getattr(view_cls, 'lookup_value_regex', attrs.get('pattern', None))

            if model_field and getattr(model_field, 'help_text', False):
                description = model_field.help_text
            elif model_field and getattr(model_field, 'primary_key', False):
                description = get_pk_description(model, model_field)
            else:
                description = None

            field = openapi.Parameter(
                name=variable,
                description=force_real_str(description),
                required=True,
                in_=openapi.IN_PATH,
                **attrs
            )
            parameters.append(field)

        return parameters<|MERGE_RESOLUTION|>--- conflicted
+++ resolved
@@ -2,27 +2,15 @@
 import logging
 import re
 import urllib.parse as urlparse
-import uritemplate
-
 from collections import OrderedDict, defaultdict
-from importlib import import_module
-
-<<<<<<< HEAD
-from django.conf import settings
-from django.contrib.admindocs.views import simplify_regex
-from django.core.urlresolvers import RegexURLResolver, RegexURLPattern
-from rest_framework import versioning
-from rest_framework.schemas import SchemaGenerator, is_api_view, get_pk_description
-=======
+
 import uritemplate
 from django.contrib.admindocs.views import simplify_regex
 from django.core.urlresolvers import RegexURLResolver, RegexURLPattern
 from rest_framework import versioning
 from .drf_compat import EndpointEnumerator as _EndpointEnumerator, endpoint_ordering, get_pk_name, get_pk_description, \
     is_api_view
->>>>>>> 7379cfeb
 from rest_framework.settings import api_settings
-from rest_framework.utils.model_meta import _get_pk
 
 from . import openapi
 from .app_settings import swagger_settings
@@ -37,19 +25,11 @@
 PATH_PARAMETER_RE = re.compile(r'{(?P<parameter>\w+)}')
 
 
-def endpoint_ordering(endpoint):
-    path, method, callback = endpoint
-    method_priority = {
-        'GET': 0,
-        'POST': 1,
-        'PUT': 2,
-        'PATCH': 3,
-        'DELETE': 4
-    }.get(method, 5)
-    return (method_priority,)
-
-<<<<<<< HEAD
-=======
+class EndpointEnumerator(_EndpointEnumerator):
+    def __init__(self, patterns=None, urlconf=None, request=None):
+        super(EndpointEnumerator, self).__init__(patterns, urlconf)
+        self.request = request
+
     def get_path_from_regex(self, path_regex):
         # if path_regex.endswith(')'):
         #     logger.warning("url pattern does not end in $ ('%s') - unexpected things might happen", path_regex)
@@ -75,28 +55,12 @@
         if versioning_class is not None and issubclass(versioning_class, versioning.NamespaceVersioning):
             if version and version not in namespace.split(':'):
                 return False
->>>>>>> 7379cfeb
-
-def get_pk_name(model):
-    meta = model._meta.concrete_model._meta
-    return _get_pk(meta).name
-
-
-<<<<<<< HEAD
-class EndpointEnumerator:
-    def __init__(self, patterns=None, urlconf=None, request=None):
-        if patterns is None:
-            if urlconf is None:
-                # Use the default Django URL conf
-                urlconf = settings.ROOT_URLCONF
-
-            # Load the given URLconf module
-            if isinstance(urlconf, str):
-                urls = import_module(urlconf)
-            else:
-                urls = urlconf
-            patterns = urls.urlpatterns
-=======
+
+        if getattr(callback.cls, 'swagger_schema', object()) is None:
+            return False
+
+        return True
+
     def replace_version(self, path, callback):
         """If ``request.version`` is not ``None`` and `callback` uses ``URLPathVersioning``, this function replaces
         the ``version`` parameter in `path` with the actual version.
@@ -114,10 +78,8 @@
                     logger.info("view %s uses URLPathVersioning but URL %s has no param %s"
                                 % (callback.cls, path, version_param))
                 path = path.replace(version_param, version)
->>>>>>> 7379cfeb
-
-        self.patterns = patterns
-        self.request = request
+
+        return path
 
     def get_api_endpoints(self, patterns=None, prefix='', app_name=None, namespace=None, ignored_endpoints=None):
         """
@@ -153,10 +115,7 @@
                             api_endpoints.append(endpoint)
                 except Exception:  # pragma: no cover
                     logger.warning('failed to enumerate view', exc_info=True)
-<<<<<<< HEAD
-=======
-
->>>>>>> 7379cfeb
+
             elif isinstance(pattern, RegexURLResolver):
                 nested_endpoints = self.get_api_endpoints(
                     patterns=pattern.url_patterns,
@@ -166,78 +125,12 @@
                     ignored_endpoints=ignored_endpoints
                 )
                 api_endpoints.extend(nested_endpoints)
-
             else:
                 logger.warning("unknown pattern type {}".format(type(pattern)))
 
         api_endpoints = sorted(api_endpoints, key=endpoint_ordering)
 
         return api_endpoints
-
-    def get_path_from_regex(self, path_regex):
-        # if path_regex.endswith(')'):
-        #     logger.warning("url pattern does not end in $ ('%s') - unexpected things might happen", path_regex)
-        path = simplify_regex(path_regex)
-        return self.unescape_path(path)
-
-    def should_include_endpoint(self, path, callback, app_name='', namespace='', url_name=None):
-        if not is_api_view(callback):
-            return False  # Ignore anything except REST framework views.
-        if hasattr(callback.cls, "schema"):
-            if callback.cls.schema is None:
-                return False
-
-        if 'schema' in callback.initkwargs:
-            if callback.initkwargs['schema'] is None:
-                return False
-
-        if path.endswith('.{format}') or path.endswith('.{format}/'):
-            return False  # Ignore .json style URLs.
-
-        version = getattr(self.request, 'version', None)
-        versioning_class = getattr(callback.cls, 'versioning_class', None)
-        if versioning_class is not None and issubclass(versioning_class, versioning.NamespaceVersioning):
-            if version and version not in namespace.split(':'):
-                return False
-
-        if getattr(callback.cls, 'swagger_schema', object()) is None:
-            return False
-
-        return True
-
-    def get_allowed_methods(self, callback):
-        """
-        Return a list of the valid HTTP methods for this endpoint.
-        """
-        if hasattr(callback, 'actions'):
-            actions = set(callback.actions)
-            http_method_names = set(callback.cls.http_method_names)
-            methods = [method.upper() for method in actions & http_method_names]
-        else:
-            methods = callback.cls().allowed_methods
-
-        return [method for method in methods if method not in ('OPTIONS', 'HEAD')]
-
-    def replace_version(self, path, callback):
-        """If ``request.version`` is not ``None`` and `callback` uses ``URLPathVersioning``, this function replaces
-        the ``version`` parameter in `path` with the actual version.
-
-        :param str path: the templated path
-        :param callback: the view callback
-        :rtype: str
-        """
-        versioning_class = getattr(callback.cls, 'versioning_class', None)
-        if versioning_class is not None and issubclass(versioning_class, versioning.URLPathVersioning):
-            version = getattr(self.request, 'version', None)
-            if version:
-                version_param = getattr(versioning_class, 'version_param', 'version')
-                version_param = '{%s}' % version_param
-                if version_param not in path:
-                    logger.info("view %s uses URLPathVersioning but URL %s has no param %s"
-                                % (callback.cls, path, version_param))
-                path = path.replace(version_param, version)
-
-        return path
 
     def unescape(self, s):
         """Unescape all backslash escapes from `s`.
